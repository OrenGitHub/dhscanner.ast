cabal-version:      3.0
name:               dhscanner-ast
category:           parsing
synopsis:           abstract syntax tree for multiple programming languages
description:

    The [abstract ayntax tree](https://en.wikipedia.org/wiki/Abstract_syntax_tree) (ast)
    aims to be a data structure able to represent /multiple/ abstract syntax trees from
    /various/ programming languages. Its main purpose is to serve as the first step for /static code analysis/,
    as part of the [dhscanner](https://github.com/OrenGitHub/dhscanner) framework
    for CI/CD container security checks. As part of that framework,
    it targets mostly languages used for /cloud native applications/:
    __Python__, __Ruby__, __Php__, __Javascript__, __Typescript__, __Java__ and __Golang__.
    Typically, a file is first parsed with the corresponding native parser of the language it's written in
    (see [Python's native parser](https://docs.python.org/3/library/ast.html) for example).
    The native ast is then dumped (as JSON, or plain text)
    and sent to a [Happy](https://haskell-happy.readthedocs.io/en/latest/) +
    [Alex](https://haskell-alex.readthedocs.io/en/latest/) Haskell parser
    which accommodates the natively parsed content into the ast.
    Geared towards static code analysis, the ast design abstracts away details that are normally ignored anyway.
    For example, it does not distinguish between __try__ and __catch__ blocks,
    and models both of them as plain sequential code blocks. Every file has exactly one ast that represents it.
    Non Haskell parogrammers note: The ast is /immutable/ (like everything else in Haskell ...)

version:            0.1.0.2
license:            GPL-3.0-only
license-file:       LICENSE
author:             OrenGitHub
maintainer:         Oren Ish Shalom
copyright:          (c) 2024 Oren Ish Shalom
homepage:           https://github.com/OrenGitHub/dhscanner
stability:          experimental
build-type:         Simple

common warnings
    ghc-options: -Wall

library

    import:
        warnings

    exposed-modules:
        Ast,
        Asts,
        Token,
        Location

    build-depends:
<<<<<<< HEAD
        aeson >= 2.2.3 && < 2.3,
        base >= 4.17.2 && < 4.18,
        containers >= 0.6.7 && < 0.7
=======
        aeson < 2.3,
        base < 4.19,
        containers < 0.7
>>>>>>> 9e6027e9

    hs-source-dirs:
        src

    default-language:
        Haskell2010

test-suite dhscanner-ast-test

    import:
        warnings

    type:
        exitcode-stdio-1.0

    hs-source-dirs:
        test

    main-is:
        Main.hs

    build-depends:
        base,
        dhscanner-ast,
        QuickCheck,
        random

    default-language:
        Haskell2010<|MERGE_RESOLUTION|>--- conflicted
+++ resolved
@@ -47,15 +47,9 @@
         Location
 
     build-depends:
-<<<<<<< HEAD
-        aeson >= 2.2.3 && < 2.3,
-        base >= 4.17.2 && < 4.18,
-        containers >= 0.6.7 && < 0.7
-=======
         aeson < 2.3,
         base < 4.19,
         containers < 0.7
->>>>>>> 9e6027e9
 
     hs-source-dirs:
         src
